const {Pool} = require('pg');
const pg = require('pg');
const {dollarQuote, annotateError} = require('./util');
const assert = require('assert').strict;
const {READ, WRITE, DUPLICATE_OBJECT, UNDEFINED_TABLE} = require('./constants');
const {defaultMonitorManager} = require('taskcluster-lib-monitor');

// Postgres extensions to "create".
const EXTENSIONS = [
  'pgcrypto',
];

// Node-postgres assumes that all Date objects are in the local timezone.  In
// Taskcluster, we always use Date objects in UTC.  Happily, the library's
// questionable decision can be overridden globally:
pg.defaults.parseInputDatesAsUTC = true;

defaultMonitorManager.register({
  name: 'dbFunctionCall',
  title: 'DB Method Call',
  type: 'db-function-call',
  level: 'info',
  version: 1,
  description: `This message is logged for each invocation of a Postgres stored function.`,
  fields: {
    name: 'The name of the DB function',
  },
});

defaultMonitorManager.register({
  name: 'dbPoolCounts',
  title: 'DB Pool Counts',
  type: 'db-pool-counts',
  level: 'notice',
  version: 1,
  description: `
    This message is logged every 5 minutes from each process that is using the database,
    once for each pool.  Most services have both a "read" pool and a "write" pool.  The
    fields come from the node-postgres package.
  `,
  fields: {
    pool: 'The name of the pool within the process',
    totalCount: 'The total number of connections',
    idleCount: 'The number of connections (out of the total) which are not currently in use',
    waitingCount: 'The number of operations waiting for an idle connection',
  },
});

class Database {
  /**
   * Get a new Database instance
   */
  static async setup({schema, readDbUrl, writeDbUrl, serviceName, monitor, statementTimeout}) {
    assert(readDbUrl, 'readDbUrl is required');
    assert(writeDbUrl, 'writeDbUrl is required');
    assert(schema, 'schema is required');
    assert(serviceName, 'serviceName is required');
    assert(monitor !== undefined, 'monitor is required (but use `false` to disable)');

    const db = new Database({urlsByMode: {[READ]: readDbUrl, [WRITE]: writeDbUrl}, monitor, statementTimeout});
    db._createProcs({schema, serviceName});

    const dbVersion = await db.currentVersion();
    if (dbVersion < schema.latestVersion()) {
      throw new Error('Database version is older than this software version');
    }

    return db;
  }

  _createProcs({schema, serviceName}) {
    // generate a JS method for each DB method defined in the schema
    this.fns = {};
    schema.allMethods().forEach(method => {
      // ignore deprecated methods
      if (method.deprecated) {
        return;
      }

      this.fns[method.name] = async (...args) => {
        if (serviceName !== method.serviceName && method.mode !== READ) {
          throw new Error(
            `${serviceName} is not allowed to call read-write methods for other services`);
        }

        this._logDbFunctionCall({name: method.name});

        const placeholders = [...new Array(args.length).keys()].map(i => `$${i + 1}`).join(',');
        const res = await this._withClient(method.mode, async client => {
          await client.query(method.mode === READ ? 'begin read only' : 'begin read write');
          try {
            let res = await client.query(`select * from "${method.name}"(${placeholders})`, args);
            await client.query('commit');
            return res;
          } catch (err) {
            try {
              await client.query('rollback');
            } catch (_) {
              // Ignore, as we are already throwing the original error.  This
              // is probably a case of a server shutting down or a failed
              // connection.
            }
            throw err;
          }
        });
        return res.rows;
      };
    });
  }

  /**
   * Upgrade this database to the latest version and define functions for all
   * of the methods.
   *
   * The `showProgress` parameter is a callable that displays a message showing
   * progress of the upgrade.
   *
   * If given, the upgrade process stops at toVersion; this is used for testing.
   */
  static async upgrade({schema, showProgress = () => {}, usernamePrefix, toVersion, adminDbUrl}) {
    assert(Database._validUsernamePrefix(usernamePrefix));
    const db = new Database({urlsByMode: {admin: adminDbUrl, read: adminDbUrl}});

    await db._createExtensions();

    try {
      // perform any necessary upgrades..
      const dbVersion = await db.currentVersion();
      const stopAt = toVersion === undefined ? schema.latestVersion().version : toVersion;
      if (dbVersion < stopAt) {
        // run each of the upgrade scripts
        for (let v = dbVersion + 1; v <= stopAt; v++) {
          showProgress(`upgrading database to version ${v}`);
          const version = schema.getVersion(v);
          await db._doUpgrade({version, showProgress, usernamePrefix});
          showProgress(`upgrade to version ${v} successful`);
        }
      } else {
        showProgress('No database upgrades required');
      }

      showProgress('...updating users');
      await db._withClient('admin', async client => {
        // make sure all services have basic levels of access..
        for (let serviceName of schema.access.serviceNames()) {
          const username = `${usernamePrefix}_${serviceName.replace(/-/g, '_')}`;
          // always grant read access to tcversion
          await client.query(`grant select on tcversion to ${username}`);
          // allow access to the public schema
          await client.query(`grant usage on schema public to ${username}`);
        }
      });

      // access.yml corresponds to the latest version, so only check
      // permissions if upgrading to that version
      if (toVersion === schema.latestVersion().version) {
        showProgress('...checking permissions');
        await Database._checkPermissions({db, schema, usernamePrefix});
        showProgress('...checking table columns');
        await Database._checkTableColumns({db, schema, usernamePrefix});
      }
    } finally {
      await db.close();
    }
  }

  /**
   * Downgrade this database to the given version and define functions for all
   * of the methods in that version.  Note that this does not remove unknown
   * functions.
   *
   * The `showProgress` parameter is like that for upgrade().
   */
  static async downgrade({schema, showProgress = () => {}, usernamePrefix, toVersion, adminDbUrl}) {
    assert(Database._validUsernamePrefix(usernamePrefix));
    const db = new Database({urlsByMode: {admin: adminDbUrl, read: adminDbUrl}});

    await db._createExtensions();

    if (typeof toVersion !== 'number') {
      throw new Error('Target DB version must be an integer');
    }

    try {
      // perform any necessary upgrades..
      const latestVersion = schema.latestVersion().version;
      const dbVersion = await db.currentVersion();
      if (dbVersion > latestVersion) {
        throw new Error(`This Taskcluster release version is too old to downgrade from DB version ${dbVersion}`);
      }

      if (dbVersion > toVersion) {
        // run each of the upgrade scripts
        for (let v = dbVersion; v > toVersion; v--) {
          showProgress(`downgrading database to version ${v}`);
          const fromVersion = schema.getVersion(v);
          const toVersion = v === 1 ? {version: 0, methods: []} : schema.getVersion(v - 1);
          await db._doDowngrade({fromVersion, toVersion, showProgress, usernamePrefix});
          showProgress(`downgrade to version ${v - 1} successful`);
        }
      } else {
        showProgress(`No database downgrades required; now at DB version ${dbVersion}`);
      }

      // after a downgrade, `access.yml` for this version of the TC services no longer
      // matches the deployed access, so we do not check it.
    } finally {
      await db.close();
    }
  }

  static async _checkPermissions({db, schema, usernamePrefix}) {
    await db._withClient('admin', async (client) => {
      const usernamePattern = usernamePrefix.replace('_', '\\_') + '\\_%';
      // determine current permissions in the form ["username: priv on table"].
      // This includes information from the column_privileges table as if it
      // was granting access to the entire table. We never use column
      // grants, so such an overestimation doesn't hurt. And revoking access
      // to a table implicitly revokes column grants for that table, too.
      const res = await client.query(`
        select grantee, table_name, privilege_type
          from information_schema.table_privileges
          where table_schema = 'public'
           and grantee like $1
           and table_catalog = current_catalog
           and table_name != 'tcversion'
        union
        select grantee, table_name, privilege_type
          from information_schema.column_privileges
          where table_schema = 'public'
           and grantee like $1
           and table_catalog = current_catalog
           and table_name != 'tcversion'`, [usernamePattern]);
      const currentPrivs = new Set(
        res.rows.map(row => `${row.grantee}: ${row.privilege_type} on ${row.table_name}`));

      const expectedPrivs = new Set();
      for (let serviceName of schema.access.serviceNames()) {
        const username = `${usernamePrefix}_${serviceName.replace(/-/g, '_')}`;

        // calculate the expected privs based on access.yml
        const tables = schema.access.tables(serviceName);
        Object.entries(tables).forEach(([table, mode]) => {
          if (mode === 'read') {
            expectedPrivs.add(`${username}: SELECT on ${table}`);
          } else if (mode === 'write') {
            expectedPrivs.add(`${username}: SELECT on ${table}`);
            expectedPrivs.add(`${username}: INSERT on ${table}`);
            expectedPrivs.add(`${username}: UPDATE on ${table}`);
            expectedPrivs.add(`${username}: DELETE on ${table}`);
          }
        });
      }

      const issues = [];
      for (let cur of currentPrivs) {
        if (!expectedPrivs.has(cur)) {
          issues.push(`unexpected database user grant: ${cur}`);
        }
      }

      for (let exp of expectedPrivs) {
        if (!currentPrivs.has(exp)) {
          issues.push(`missing database user grant: ${exp}`);
        }
      }

      // look for unexpected user attributes
      const badAttrs = {
        'superuser': 'rolsuper',
        'createrole': 'rolcreaterole',
        'createdb': 'rolcreatedb',
        'replication': 'rolreplication',
      };

      const attrRes = await client.query(`
        select
          rolname as user,
          rolsuper,
          rolcreaterole,
          rolcreatedb,
          rolreplication
        from
          pg_catalog.pg_roles
        where
          (${Object.values(badAttrs).join(' or ')}) and
          rolname like $1`, [usernamePattern]);
      for (const row of attrRes.rows) {
        for (const [attr, col] of Object.entries(badAttrs)) {
          if (row[col]) {
            issues.push(`${row.user} has attribute ${attr.toUpperCase()}`);
          }
        }
      }

      // look for unexpected granted roles
      const roleRes = await client.query(`
        select
          r.rolname as role,
          u.rolname as user
        from
          pg_catalog.pg_roles as r,
          pg_catalog.pg_roles as u,
          pg_catalog.pg_auth_members
        where
         r.oid = roleid and
         u.oid = member and
         u.rolname like $1`, [usernamePattern]);
      for (const row of roleRes.rows) {
        issues.push(`${row.user} has unexpected role ${row.role}`);
      }

      if (issues.length > 0) {
        throw new Error(`Database privileges are not configured as expected:\n${issues.join('\n')}`);
      }
    });
  }

  static async _checkTableColumns({db, schema}) {
    const current = await db._withClient('admin', async client => {
      const tables = {};

      const tablesres = await client.query(`
        select
          c.relname as tablename,
          c.oid as oid
        from
          pg_catalog.pg_class c
          left join pg_catalog.pg_namespace n on n.oid = c.relnamespace
        where
          c.relkind='r' and
          n.nspname = 'public' and
          c.relname != 'tcversion'
      `);

      for (const {tablename, oid} of tablesres.rows) {
        const rowsres = await client.query(`
          select
            attname,
            pg_catalog.format_type(a.atttypid, a.atttypmod) as type,
            a.attnotnull as notnull
          from
            pg_catalog.pg_attribute a
          where
            -- attnum's < 0 are internal
            a.attrelid=$1 and a.attnum > 0
        `, [oid]);
        tables[tablename] = Object.fromEntries(
          rowsres.rows.map(({attname, type, notnull}) => ([attname, `${type}${notnull ? ' not null' : ''}`])));
      }

      return tables;
    });

    assert.deepEqual(current, schema.tables.get());
  }

  async _createExtensions() {
    await this._withClient('admin', async client => {
      for (let ext of EXTENSIONS) {
        try {
          await client.query('create extension ' + ext);
        } catch (err) {
          // ignore errors from the extension already being installed
          if (err.code !== DUPLICATE_OBJECT) {
            throw err;
          }
        }
      }
    });
  }

  async _doUpgrade({version, showProgress, usernamePrefix}) {
    await this._withClient('admin', async client => {
      await client.query('begin');

      try {
        if (version.version === 1) {
          await client.query('create table if not exists tcversion as select 0 as version');
        }

        // check the version and lock it to prevent other things from changing it
        const res = await client.query('select version from tcversion for update');
        if (res.rowCount !== 1 || res.rows[0].version !== version.version - 1) {
          throw Error('Multiple DB upgrades running simultaneously');
        }
        showProgress('..running migration script');
        const migrationScript = version.migrationScript
          .replace(/\$db_user_prefix\$/g, usernamePrefix);
        await client.query(`DO ${dollarQuote(migrationScript)}`);
        showProgress('..defining methods');
        for (let [methodName, { args, body, returns}] of Object.entries(version.methods)) {
          await client.query(`create or replace function
          "${methodName}"(${args})
          returns ${returns}
          as ${dollarQuote(body)}
          language plpgsql`);
        }
        showProgress('..updating version');
        await client.query('update tcversion set version = $1', [version.version]);
        showProgress('..committing transaction');
        await client.query('commit');
      } catch (err) {
        await client.query('commit');
        throw err;
      }
    });
  }

  async _doDowngrade({fromVersion, toVersion, showProgress, usernamePrefix}) {
    assert.equal(fromVersion.version, toVersion.version + 1);
    await this._withClient('admin', async client => {
      await client.query('begin');

      try {
        // check the version and lock it to prevent other things from changing it
        const res = await client.query('select version from tcversion for update');
        if (res.rowCount !== 1 || res.rows[0].version !== fromVersion.version) {
          throw Error('Multiple DB modifications running simultaneously');
        }
        showProgress('..running downgrade script');
        const downgradeScript = fromVersion.downgradeScript
          .replace(/\$db_user_prefix\$/g, usernamePrefix);
        await client.query(`DO ${dollarQuote(downgradeScript)}`);
        showProgress('..defining methods');
        for (let [methodName, { args, body, returns}] of Object.entries(toVersion.methods)) {
          await client.query(`create or replace function
          "${methodName}"(${args})
          returns ${returns}
          as ${dollarQuote(body)}
          language plpgsql`);
        }
        showProgress('..updating version');
        await client.query('update tcversion set version = $1', [toVersion.version]);
        showProgress('..committing transaction');
        await client.query('commit');
      } catch (err) {
        await client.query('commit');
        throw err;
      }
    });
  }

  /**
   * Private constructor (use Database.setup and Database.upgrade instead)
   */
  constructor({urlsByMode, monitor, statementTimeout}) {
    assert(!statementTimeout || typeof statementTimeout === 'number' || typeof statementTimeout === 'boolean');
    const makePool = dbUrl => {
      // use a max of 5 connections. For services running both a read and write
      // pool, this is a maximum of 10 concurrent connections.  Other requests
      // will be queued.
      const pool = new Pool({connectionString: dbUrl, max: 5});
      // ignore errors from *idle* connections.  From the docs:
      //
      // > When a client is sitting idly in the pool it can still emit errors
      // > because it is connected to a live backend. If the backend goes down or
      // > a network partition is encountered all the idle, connected clients in
      // > your application will emit an error through the pool's error event
      // > emitter. The error listener is passed the error as the first argument
      // > and the client upon which the error occurred as the 2nd argument. The
      // > client will be automatically terminated and removed from the pool, it
      // > is only passed to the error handler in case you want to inspect it.
      //
      // So Pool will handle those errors properly, and we must only register an
      // handler so that Node does not complain of an unhandled error event.
      pool.on('error', client => {});
      pool.on('connect', async client => {
        if (statementTimeout) {
          // For web API servers, we want to abort queries that take too long, sa
          // the HTTP client has probably given up.
          //
          // Note that postgres placeholders don't seem to work here.  So we check
          // that this is a number (above) and subtitute it directly
          await client.query(`set statement_timeout = ${statementTimeout}`);
        }

        // Unconditionally apply a timeout for idle transactions. we should
        // never be idle in a transaction (well, for more than few ms beteween
        // statements)  Holding a transaction open can make locks pile up and
        // also prevent vacuuming of tables, both leading to performance
        // issues.  This is here to catch programming errors, but in a case
        // where the server or the client are already overloaded this timer
        // could also start running.
        await client.query('set idle_in_transaction_session_timeout = 1000');
      });
      return pool;
    };

    this.monitor = monitor;

    this.pools = {};
    for (let mode of Object.keys(urlsByMode)) {
      this.pools[mode] = makePool(urlsByMode[mode]);
    }

    this._startMonitoringPools();

    this.fns = {};
  }

  /**
   * Run cb with a client.
   *
   * This is for use in tests and within this library only.  All "real" access
   * to the DB should be performed via stored functions.
   *
   * This annotates syntax errors from `query` with the position at which the
   * error occurred.
   */
  async _withClient(mode, cb) {
    const pool = this.pools[mode];
    if (!pool) {
      throw new Error(`No DB pool for mode ${mode}`);
    }
    const client = await pool.connect();
    // while we have the client "checked out" from the pool, the pool has
    // stopped listening for error events on it.  We don't actually care
    // about such error events, as they will simply cause an error on the
    // next attempt to use the client, but we have to handle them anyway
    // or Node will kill the process.  However, when this happens we must
    // pass the error back to the pool or it won't know the client is bad.
    let clientError = undefined;
    const handleError = err => clientError = err;
    client.on('error', handleError);
    const wrapped = {
      query: async function(query) {
        try {
          return await client.query.apply(client, arguments);
        } catch (err) {
          annotateError(query, err);
          throw err;
        }
      },
    };
    try {
      return await cb(wrapped);
    } finally {
      client.removeListener('error', handleError);
      client.release(clientError);
    }
  }

  /**
   * Get the version of this database
   */
  async currentVersion() {
    // get from the version table or return 0
    return await this._withClient(READ, async client => {
      try {
        const res = await client.query('select version from tcversion');
        if (res.rowCount !== 1) {
          throw new Error('database corrupted; tcversion should have exactly one row');
        }
        return res.rows[0].version;
      } catch (err) {
        if (err.code === UNDEFINED_TABLE) {
          return 0;
        }
        throw err;
      }
    });
  }

  /**
<<<<<<< HEAD
   * Periodically monitor pool size, producing a measure every 5m.  These values
=======
   * Periodically monitor pool size, producing a measure every 1m.  These values
>>>>>>> df899366
   * should represent a long-term trend so more frequent reports are not useful.
   */
  _startMonitoringPools() {
    this._poolMonitorInterval = setInterval(() => {
      for (const [name, pool] of Object.entries(this.pools)) {
        this._logDbPoolCounts({
          pool: name,
          totalCount: pool.totalCount,
          idleCount: pool.idleCount,
          waitingCount: pool.waitingCount,
        });
      }
<<<<<<< HEAD
    }, 300 * 1000);
=======
    }, 60 * 1000);
>>>>>>> df899366
  }

  _stopMonitoringPools() {
    if (this._poolMonitorInterval) {
      clearInterval(this._poolMonitorInterval);
    }
    this._poolMonitorInterval = null;
  }

  /**
   * Wrap up operations on this DB
   */
  async close() {
    this._stopMonitoringPools();
    await Promise.all(Object.values(this.pools).map(pool => pool.end()));
  }

  static _validUsernamePrefix(usernamePrefix) {
    return usernamePrefix.match(/^[a-z_]+$/);
  }

  /**
   * Depending on context, we may not have a monitor (e.g., during upgrade), so
   * these methods wrap calls to `monitor.<foo>` with a check for monitor being
   * undefined, ignoring the call in that case.
   */
  _logDbFunctionCall(fields) {
    if (this.monitor) {
      this.monitor.log.dbFunctionCall(fields);
    }
  }
  _logDbPoolCounts(fields) {
    if (this.monitor) {
      this.monitor.log.dbPoolCounts(fields);
    }
  }
}

module.exports = Database;<|MERGE_RESOLUTION|>--- conflicted
+++ resolved
@@ -563,11 +563,7 @@
   }
 
   /**
-<<<<<<< HEAD
-   * Periodically monitor pool size, producing a measure every 5m.  These values
-=======
    * Periodically monitor pool size, producing a measure every 1m.  These values
->>>>>>> df899366
    * should represent a long-term trend so more frequent reports are not useful.
    */
   _startMonitoringPools() {
@@ -580,11 +576,7 @@
           waitingCount: pool.waitingCount,
         });
       }
-<<<<<<< HEAD
-    }, 300 * 1000);
-=======
     }, 60 * 1000);
->>>>>>> df899366
   }
 
   _stopMonitoringPools() {
